--- conflicted
+++ resolved
@@ -12,10 +12,6 @@
 output_birdset/
 *.hydra
 *.ogg
-<<<<<<< HEAD
-*.ogg
-=======
->>>>>>> 534d9c32
 
 data/*
 
