import os
import hydra
import json
import pyrootutils
<<<<<<< HEAD
import lightning as L 
from omegaconf import OmegaConf
=======
from omegaconf import open_dict
import lightning as L
from pathlib import Path
>>>>>>> baf3eff7

from birdset import utils 

root = pyrootutils.setup_root(
    search_from=__file__,
    indicator=[".git"],
    pythonpath=True,
    dotenv=True,
)

_HYDRA_PARAMS = {
    "version_base":None,
    "config_path": str(root / "configs"),
    "config_name": "train.yaml"
}

log = utils.get_pylogger(__name__)

@hydra.main(**_HYDRA_PARAMS)
def eval(cfg):
    # log.info('Using config: \n%s', OmegaConf.to_yaml(cfg))
    log.info("Starting Evaluation")
    log.info(f"Dataset path: <{os.path.abspath(cfg.paths.dataset_path)}>")
    os.makedirs(cfg.paths.dataset_path, exist_ok=True)

    log.info(f"Log path: <{os.path.abspath(cfg.paths.log_dir)}>")
    os.makedirs(cfg.paths.log_dir, exist_ok=True)

    log.info(f"Root Dir:<{os.path.abspath(cfg.paths.log_dir)}>")
    log.info(f"Work Dir:<{os.path.abspath(cfg.paths.work_dir)}>")
    log.info(f"Output Dir:<{os.path.abspath(cfg.paths.output_dir)}>")

    if cfg.get("seed"):
        log.info(f"Seed everything with <{cfg.seed}>")
        L.seed_everything(cfg.seed)

    log.info(f"Instantiate datamodule <{cfg.datamodule._target_}>")
    datamodule = hydra.utils.instantiate(cfg.datamodule)
    datamodule.prepare_data()

    log.info(f"Instantiate model <{cfg.module.network.model._target_}>")
    with open_dict(cfg):
        cfg.module.metrics["num_labels"] = datamodule.num_classes
        cfg.module.network.model["num_classes"] = datamodule.num_classes
    model = hydra.utils.instantiate(
        cfg.module,
        num_epochs=cfg.trainer.max_epochs,
        len_trainset=datamodule.len_trainset,
        batch_size=datamodule.loaders_config.train.batch_size,
        pretrain_info=cfg.module.network.model.pretrain_info
    )

    log.info(f"Instantiate logger")
    logger = utils.instantiate_loggers(cfg.get("logger"))
    # override standard TF logger to handle rare logger error
    logger.append(utils.TBLogger(Path(cfg.paths.log_dir)))

    trainer = hydra.utils.instantiate(
        cfg.trainer, logger=logger
    )

    object_dict = {
        "cfg": cfg, 
        "datamodule": datamodule,
        "model": model,
        "logger": logger,
        "trainer": trainer
    }

    log.info("Logging Hyperparams")
    utils.log_hyperparameters(object_dict)

    if cfg.get("test"):
        log.info("Starting Testing")
        trainer.test(
            model=model,
            datamodule=datamodule,
            ckpt_path=None
        )
        test_metrics = trainer.callback_metrics
    else:
        log.info("Predict not yet implemented")

    metric_dict = {**test_metrics}
    metric_dict = [{'name': k, 'value': v.item() if hasattr(v, 'item') else v} for k, v in metric_dict.items()]

    file_path = os.path.join(cfg.paths.output_dir, "finalmetrics.json")
    with open(file_path, 'w') as json_file:
        json.dump(metric_dict, json_file)

    utils.close_loggers()

if __name__ == "__main__":    
    eval()







<|MERGE_RESOLUTION|>--- conflicted
+++ resolved
@@ -2,14 +2,9 @@
 import hydra
 import json
 import pyrootutils
-<<<<<<< HEAD
-import lightning as L 
-from omegaconf import OmegaConf
-=======
 from omegaconf import open_dict
 import lightning as L
 from pathlib import Path
->>>>>>> baf3eff7
 
 from birdset import utils 
 
