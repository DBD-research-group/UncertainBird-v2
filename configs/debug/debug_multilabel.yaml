--- conflicted
+++ resolved
@@ -39,9 +39,6 @@
     torch_compile: False
     # model: 
     #   checkpoint: /home/lrauch/mnt/train/runs/XCM/efficientnet/2024-02-27_175354/callback_checkpoints/efficientnet_XCM_146.ckpt
-<<<<<<< HEAD
-
-=======
     # model:
     #   checkpoint: /home/lrauch/EAT-base_epoch30.pt
       # local_checkpoint: /home/lrauch/mnt/train/runs/XCM/ast/2024-04-03_133040/callback_checkpoints/last.ckpt
@@ -49,7 +46,6 @@
       #   hf_path: DBD-research-group/BirdSet
       #   hf_name: POW
       #   hf_pretrain_name: XCM
->>>>>>> 534d9c32
 
 
 trainer: 
