--- conflicted
+++ resolved
@@ -98,14 +98,6 @@
   },
   {
    "cell_type": "code",
-<<<<<<< HEAD
-   "execution_count": null,
-   "id": "9f345d07",
-   "metadata": {},
-   "outputs": [],
-   "source": [
-    "from birdset.datamodule.base_datamodule import DatasetConfig\n",
-=======
    "outputs": [
     {
      "name": "stdout",
@@ -118,7 +110,6 @@
    ],
    "source": [
     "from birdset.datamodule import DatasetConfig\n",
->>>>>>> d3c22ca7
     "from birdset.datamodule.birdset_datamodule import BirdSetDataModule\n",
     "\n",
     "# initiate the data module\n",
@@ -128,10 +119,6 @@
     "        dataset_name='HSN',\n",
     "        hf_path='DBD-research-group/BirdSet',\n",
     "        hf_name='HSN',\n",
-<<<<<<< HEAD
-    "        n_classes=21,\n",
-=======
->>>>>>> d3c22ca7
     "        n_workers=3,\n",
     "        val_split=0.2,\n",
     "        task=\"multilabel\",\n",
@@ -151,11 +138,6 @@
     "# get shape of the batch\n",
     "print(batch[\"input_values\"].shape)\n",
     "print(batch[\"labels\"].shape)\n",
-<<<<<<< HEAD
-    "batch\n",
-    "   "
-   ]
-=======
     "#batch"
    ],
    "metadata": {
@@ -166,7 +148,6 @@
    },
    "id": "9f345d07",
    "execution_count": 3
->>>>>>> d3c22ca7
   },
   {
    "cell_type": "code",
@@ -176,35 +157,13 @@
    "outputs": [],
    "source": [
     "from lightning import Trainer\n",
-<<<<<<< HEAD
-    "from lightning.pytorch.callbacks import ModelCheckpoint\n",
-    "from lightning.pytorch.callbacks import RichProgressBar\n",
-    "\n",
-    "max_epochs=1\n",
-    "\n",
-    "checkpoint_callback = ModelCheckpoint(\n",
-    "    dirpath=\"./\",\n",
-    "    monitor=\"val/BCEWithLogitsLoss\",\n",
-    "    filename=\"best-checkpoint\",\n",
-    "    save_top_k=1,\n",
-    "    mode=\"min\", \n",
-    ")\n",
-    "\n",
-    "trainer = Trainer(max_epochs=max_epochs, accelerator=\"gpu\", devices=1, callbacks=[checkpoint_callback, RichProgressBar()])"
-=======
     "min_epochs = 1\n",
     "max_epochs = 5\n",
     "trainer = Trainer(min_epochs=min_epochs, max_epochs=max_epochs, accelerator=\"gpu\", devices=1, fast_dev_run=True)"
->>>>>>> d3c22ca7
-   ]
-  },
-  {
-   "cell_type": "code",
-<<<<<<< HEAD
-   "execution_count": null,
-   "id": "4481caa6",
-   "metadata": {},
-=======
+   ]
+  },
+  {
+   "cell_type": "code",
    "execution_count": 7,
    "id": "4481caa6",
    "metadata": {
@@ -213,7 +172,6 @@
      "start_time": "2024-05-27T10:27:01.330278300Z"
     }
    },
->>>>>>> d3c22ca7
    "outputs": [],
    "source": [
     "from birdset.modules.base_module import BaseModule\n",
@@ -227,32 +185,15 @@
   {
    "cell_type": "code",
    "execution_count": null,
-<<<<<<< HEAD
-   "id": "e6b4e077",
-   "metadata": {},
-   "outputs": [],
-   "source": [
-    "model"
-=======
    "id": "93cc4646",
    "metadata": {},
    "outputs": [],
    "source": [
     "trainer.fit(model, dm)"
->>>>>>> d3c22ca7
-   ]
-  },
-  {
-   "cell_type": "code",
-<<<<<<< HEAD
-   "execution_count": null,
-   "id": "93cc4646",
-   "metadata": {},
-   "outputs": [],
-   "source": [
-    "trainer.fit(model, dm)"
-   ]
-=======
+   ]
+  },
+  {
+   "cell_type": "code",
    "outputs": [],
    "source": [
     "trainer.test(model, dm)"
@@ -262,7 +203,6 @@
    },
    "id": "8c79c1fe0cc397d6",
    "execution_count": null
->>>>>>> d3c22ca7
   },
   {
    "cell_type": "markdown",
@@ -312,14 +252,6 @@
   },
   {
    "cell_type": "code",
-<<<<<<< HEAD
-   "execution_count": null,
-   "id": "33cca9fe-2ac0-4418-93d1-e8ad5fd37786",
-   "metadata": {},
-   "outputs": [],
-   "source": [
-    "from birdset.datamodule.base_datamodule import DatasetConfig\n",
-=======
    "execution_count": 7,
    "id": "33cca9fe-2ac0-4418-93d1-e8ad5fd37786",
    "metadata": {
@@ -331,17 +263,12 @@
    "outputs": [],
    "source": [
     "from birdset.datamodule import DatasetConfig\n",
->>>>>>> d3c22ca7
     "\n",
     "dataset_config = DatasetConfig(\n",
     "    data_dir='../../data_birdset/HSN',\n",
     "    dataset_name='HSN',\n",
     "    hf_path='DBD-research-group/BirdSet',\n",
     "    hf_name='HSN',\n",
-<<<<<<< HEAD
-    "    n_classes=21,\n",
-=======
->>>>>>> d3c22ca7
     "    n_workers=1,\n",
     "    val_split=0.2,\n",
     "    task=\"multilabel\",\n",
@@ -406,14 +333,6 @@
   },
   {
    "cell_type": "code",
-<<<<<<< HEAD
-   "execution_count": null,
-   "id": "5a49150e-4ce1-4ed4-abc7-9d376eb9c3b4",
-   "metadata": {},
-   "outputs": [],
-   "source": [
-    "from birdset.datamodule.base_datamodule import LoaderConfig, LoadersConfig\n",
-=======
    "execution_count": 8,
    "id": "5a49150e-4ce1-4ed4-abc7-9d376eb9c3b4",
    "metadata": {
@@ -425,7 +344,6 @@
    "outputs": [],
    "source": [
     "from birdset.datamodule import LoaderConfig, LoadersConfig\n",
->>>>>>> d3c22ca7
     "# Configuration for the training data loader\n",
     "train_loader_config = LoaderConfig(\n",
     "    batch_size=32,\n",
@@ -547,11 +465,6 @@
   },
   {
    "cell_type": "code",
-<<<<<<< HEAD
-   "execution_count": null,
-   "id": "263b67d3-0a2f-4ccf-b8eb-d55af0236ac9",
-   "metadata": {},
-=======
    "execution_count": 9,
    "id": "263b67d3-0a2f-4ccf-b8eb-d55af0236ac9",
    "metadata": {
@@ -560,7 +473,6 @@
      "start_time": "2024-05-23T08:55:48.125622700Z"
     }
    },
->>>>>>> d3c22ca7
    "outputs": [],
    "source": [
     "from torch_audiomentations import AddColoredNoise, PitchShift\n",
@@ -592,11 +504,6 @@
   },
   {
    "cell_type": "code",
-<<<<<<< HEAD
-   "execution_count": null,
-   "id": "58e9af4b-879b-4095-92da-99a5e0992c9e",
-   "metadata": {},
-=======
    "execution_count": 10,
    "id": "58e9af4b-879b-4095-92da-99a5e0992c9e",
    "metadata": {
@@ -605,7 +512,6 @@
      "start_time": "2024-05-23T08:55:50.746233300Z"
     }
    },
->>>>>>> d3c22ca7
    "outputs": [],
    "source": [
     "from torchvision.transforms import RandomApply\n",
@@ -646,11 +552,6 @@
   },
   {
    "cell_type": "code",
-<<<<<<< HEAD
-   "execution_count": null,
-   "id": "b7e2b022-ae03-4940-99de-3bf4823ce506",
-   "metadata": {},
-=======
    "execution_count": 11,
    "id": "b7e2b022-ae03-4940-99de-3bf4823ce506",
    "metadata": {
@@ -659,7 +560,6 @@
      "start_time": "2024-05-23T08:55:53.096907600Z"
     }
    },
->>>>>>> d3c22ca7
    "outputs": [],
    "source": [
     "from birdset.datamodule.components import EventDecoding\n",
@@ -705,11 +605,6 @@
   },
   {
    "cell_type": "code",
-<<<<<<< HEAD
-   "execution_count": null,
-   "id": "bbf56c70-dfc1-4bd4-8b91-a0e40ac06380",
-   "metadata": {},
-=======
    "execution_count": 12,
    "id": "bbf56c70-dfc1-4bd4-8b91-a0e40ac06380",
    "metadata": {
@@ -718,7 +613,6 @@
      "start_time": "2024-05-23T08:55:55.665304600Z"
     }
    },
->>>>>>> d3c22ca7
    "outputs": [],
    "source": [
     "from birdset.datamodule.components import DefaultFeatureExtractor\n",
@@ -772,11 +666,6 @@
   },
   {
    "cell_type": "code",
-<<<<<<< HEAD
-   "execution_count": null,
-   "id": "2300978e",
-   "metadata": {},
-=======
    "execution_count": 13,
    "id": "2300978e",
    "metadata": {
@@ -785,7 +674,6 @@
      "start_time": "2024-05-23T08:55:58.462284500Z"
     }
    },
->>>>>>> d3c22ca7
    "outputs": [],
    "source": [
     "# Since this would require to have the dataset downloaded (see `download_background_noise.ipynb`, we will not use this for now\n",
@@ -804,11 +692,6 @@
   },
   {
    "cell_type": "code",
-<<<<<<< HEAD
-   "execution_count": null,
-   "id": "235ed383-b28f-4575-9a8b-02fff555e812",
-   "metadata": {},
-=======
    "execution_count": 14,
    "id": "235ed383-b28f-4575-9a8b-02fff555e812",
    "metadata": {
@@ -817,7 +700,6 @@
      "start_time": "2024-05-23T08:56:00.610853400Z"
     }
    },
->>>>>>> d3c22ca7
    "outputs": [],
    "source": [
     "from torchaudio.transforms import Spectrogram\n",
@@ -835,11 +717,7 @@
     "        resizer=Resizer(\n",
     "            db_scale=True,\n",
     "            target_height=None,\n",
-<<<<<<< HEAD
-    "            target_width=None,\n",
-=======
     "            target_width=1024,\n",
->>>>>>> d3c22ca7
     "        ),\n",
     "        dbscale_conversion=PowerToDB(),\n",
     "        normalize_spectrogram=True,\n",
@@ -890,11 +768,6 @@
   },
   {
    "cell_type": "code",
-<<<<<<< HEAD
-   "execution_count": null,
-   "id": "267876cf",
-   "metadata": {},
-=======
    "execution_count": 15,
    "id": "267876cf",
    "metadata": {
@@ -903,7 +776,6 @@
      "start_time": "2024-05-23T08:56:03.719469900Z"
     }
    },
->>>>>>> d3c22ca7
    "outputs": [],
    "source": [
     "from birdset.datamodule.components.transforms import BirdSetTransformsWrapper\n",
@@ -933,11 +805,6 @@
   },
   {
    "cell_type": "code",
-<<<<<<< HEAD
-   "execution_count": null,
-   "id": "d4f30431-6972-4536-b323-88b7378e47c7",
-   "metadata": {},
-=======
    "execution_count": 16,
    "id": "d4f30431-6972-4536-b323-88b7378e47c7",
    "metadata": {
@@ -946,7 +813,6 @@
      "start_time": "2024-05-23T08:56:05.954028700Z"
     }
    },
->>>>>>> d3c22ca7
    "outputs": [],
    "source": [
     "from birdset.datamodule.components import XCEventMapping\n",
@@ -997,11 +863,6 @@
   },
   {
    "cell_type": "code",
-<<<<<<< HEAD
-   "execution_count": null,
-   "id": "0c76242c-928d-4404-922d-30c462681bb0",
-   "metadata": {},
-=======
    "execution_count": 17,
    "id": "0c76242c-928d-4404-922d-30c462681bb0",
    "metadata": {
@@ -1010,7 +871,6 @@
      "start_time": "2024-05-23T08:56:13.290347900Z"
     }
    },
->>>>>>> d3c22ca7
    "outputs": [],
    "source": [
     "import logging \n",
@@ -1030,11 +890,6 @@
   },
   {
    "cell_type": "code",
-<<<<<<< HEAD
-   "execution_count": null,
-   "id": "8c8b7b7a-2c44-40d1-a7db-1355d2aefe82",
-   "metadata": {},
-=======
    "execution_count": 18,
    "id": "8c8b7b7a-2c44-40d1-a7db-1355d2aefe82",
    "metadata": {
@@ -1043,7 +898,6 @@
      "start_time": "2024-05-23T08:56:15.280666900Z"
     }
    },
->>>>>>> d3c22ca7
    "outputs": [],
    "source": [
     "# Log the absolute path of the dataset\n",
@@ -1077,11 +931,6 @@
   },
   {
    "cell_type": "code",
-<<<<<<< HEAD
-   "execution_count": null,
-   "id": "d0586ee6-9cad-4270-acb9-931cf046b6ab",
-   "metadata": {},
-=======
    "execution_count": 19,
    "id": "d0586ee6-9cad-4270-acb9-931cf046b6ab",
    "metadata": {
@@ -1090,7 +939,6 @@
      "start_time": "2024-05-23T08:56:18.370405800Z"
     }
    },
->>>>>>> d3c22ca7
    "outputs": [],
    "source": [
     "# Initialize the BirdSetDataModule\n",
@@ -1159,11 +1007,7 @@
   },
   {
    "cell_type": "code",
-<<<<<<< HEAD
-   "execution_count": null,
-=======
    "execution_count": 17,
->>>>>>> d3c22ca7
    "id": "a252adb3-539e-434c-adcb-2ec2c1f7c996",
    "metadata": {},
    "outputs": [],
@@ -1178,16 +1022,6 @@
   },
   {
    "cell_type": "code",
-<<<<<<< HEAD
-   "execution_count": null,
-   "id": "2048c240-bac0-465e-836f-1d9718c3a1ce",
-   "metadata": {},
-   "outputs": [],
-   "source": [
-    "# Fetch a sample batch from the training dataloader\n",
-    "for batch in train_loader:\n",
-    "    break\n",
-=======
    "execution_count": 21,
    "id": "2048c240-bac0-465e-836f-1d9718c3a1ce",
    "metadata": {
@@ -1209,7 +1043,6 @@
    "source": [
     "# Fetch a sample batch from the training dataloader\n",
     "batch = next(iter(train_loader))\n",
->>>>>>> d3c22ca7
     "\n",
     "# Inspect the keys and shapes of the data in the batch\n",
     "batch.keys(), batch[\"input_values\"].shape, batch[\"labels\"].shape"
@@ -1228,30 +1061,6 @@
    ]
   },
   {
-<<<<<<< HEAD
-   "cell_type": "code",
-   "execution_count": null,
-   "id": "f722df39",
-   "metadata": {
-    "collapsed": false,
-    "jupyter": {
-     "outputs_hidden": false
-    }
-   },
-   "outputs": [],
-   "source": [
-    "import matplotlib.pyplot as plt\n",
-    "from librosa.display import specshow\n",
-    "\n",
-    "data = batch[\"input_values\"][0].squeeze().numpy()\n",
-    "fig, ax = plt.subplots()\n",
-    "img = specshow(data, sr=32000, hop_length=320, n_fft=1024, y_axis=\"mel\", ax=ax)\n",
-    "fig.colorbar(img, ax=ax)"
-   ]
-  },
-  {
-=======
->>>>>>> d3c22ca7
    "cell_type": "markdown",
    "id": "ed731d9c-7aea-49ac-9df9-4fc61774abbc",
    "metadata": {},
@@ -1263,11 +1072,6 @@
   },
   {
    "cell_type": "code",
-<<<<<<< HEAD
-   "execution_count": null,
-   "id": "5db95322-ca2b-4f8f-b419-40529d7c92b5",
-   "metadata": {},
-=======
    "execution_count": 22,
    "id": "5db95322-ca2b-4f8f-b419-40529d7c92b5",
    "metadata": {
@@ -1276,7 +1080,6 @@
      "start_time": "2024-05-23T08:59:05.565471400Z"
     }
    },
->>>>>>> d3c22ca7
    "outputs": [],
    "source": [
     "# Setup the datamodule for the test phase\n",
@@ -1308,11 +1111,6 @@
   },
   {
    "cell_type": "code",
-<<<<<<< HEAD
-   "execution_count": null,
-   "id": "ce1c99c0-201a-4cae-9e9e-d4c6f9512fed",
-   "metadata": {},
-=======
    "execution_count": 23,
    "id": "ce1c99c0-201a-4cae-9e9e-d4c6f9512fed",
    "metadata": {
@@ -1321,7 +1119,6 @@
      "start_time": "2024-05-23T08:59:07.871744300Z"
     }
    },
->>>>>>> d3c22ca7
    "outputs": [],
    "source": [
     "# Setup the datamodule for the training phase\n",
@@ -1350,83 +1147,11 @@
     "\n",
     "By following these steps, you can leverage the robust data preprocessing and management capabilities of the BirdSet datamodule within a TensorFlow environment, facilitating an efficient and streamlined model training and evaluation process."
    ]
-<<<<<<< HEAD
-  },
-  {
-   "cell_type": "markdown",
-   "id": "456bf946-c60a-451b-b290-5249ac68e36b",
-   "metadata": {},
-   "source": [
-    "### Mapping of Labels to eBird Codes\n",
-    "\n",
-    "The eBird codes in the BirdSet datasets are in integer format. However, we can map these numeric labels to their corresponding eBird codes as defined in the `dataset_info.json` file (it is created during data preprocessing in the folder where the preprocessed data is stored; i.e. in `data_dir` of the `DatasetConfig`). The `get_label_to_category_mapping_from_metadata` function does this by parsing the JSON file and creating a dictionary that maps each numeric label to its corresponding eBird code in string format."
-   ]
-  },
-  {
-   "cell_type": "code",
-   "execution_count": null,
-   "id": "9ebe88e2-a74c-4dd5-94ab-9193418f764b",
-   "metadata": {},
-   "outputs": [],
-   "source": [
-    "from typing import Dict\n",
-    "\n",
-    "def get_label_to_category_mapping_from_metadata(\n",
-    "    file_path: str, task: str\n",
-    ") -> Dict[int, str]:\n",
-    "    \"\"\"\n",
-    "    Reads a JSON file and extracts the mapping of labels to eBird codes.\n",
-    "\n",
-    "    The function expects the JSON structure to be in a specific format, where the mapping\n",
-    "    is a list of names located under the keys 'features' -> 'labels' -> 'names'.\n",
-    "    The index in the list corresponds to the label, and the value at that index is the eBird code.\n",
-    "\n",
-    "    Args:\n",
-    "    - file_path (str): The path to the JSON file containing the label to eBird code mapping.\n",
-    "    - task (str): The type of task for which to get the mapping. Expected values are \"multiclass\" or \"multilabel\".\n",
-    "\n",
-    "    Returns:\n",
-    "    - Dict[int, str]: A dictionary where each key is a label (integer) and the corresponding value is the eBird code.\n",
-    "\n",
-    "    Raises:\n",
-    "    - FileNotFoundError: If the file at `file_path` does not exist.\n",
-    "    - json.JSONDecodeError: If the file is not a valid JSON.\n",
-    "    - KeyError: If the expected keys ('features', 'labels', 'names') are not found in the JSON structure.\n",
-    "    \"\"\"\n",
-    "\n",
-    "    # Open the file and read the JSON data\n",
-    "    with open(file_path, \"r\") as file:\n",
-    "        dataset_info = json.load(file)\n",
-    "\n",
-    "    # Extract the list of eBird codes from the loaded JSON structure.\n",
-    "    # Note: This assumes a specific structure of the JSON data.\n",
-    "    # If the structure is different, this line will raise a KeyError.\n",
-    "    if task == \"multiclass\":\n",
-    "        ebird_codes_list = dataset_info[\"features\"][\"labels\"][\"names\"]\n",
-    "    elif task == \"multilabel\":\n",
-    "        ebird_codes_list = dataset_info[\"features\"][\"labels\"][\"feature\"][\"names\"]\n",
-    "    else:\n",
-    "        # If the task is not recognized (not multiclass or multilabel), raise an error.\n",
-    "        raise NotImplementedError(\n",
-    "            f\"Only the multiclass and multilabel tasks are implemented, not task {task}.\"\n",
-    "        )\n",
-    "\n",
-    "    # Create a dictionary mapping each label (index) to the corresponding eBird code.\n",
-    "    mapping = {label: ebird_code for label, ebird_code in enumerate(ebird_codes_list)}\n",
-    "\n",
-    "    return mapping"
-   ]
-=======
->>>>>>> d3c22ca7
   }
  ],
  "metadata": {
   "kernelspec": {
-<<<<<<< HEAD
-   "display_name": "Python 3 (ipykernel)",
-=======
    "display_name": "src-xS3fZVNL-py3.10",
->>>>>>> d3c22ca7
    "language": "python",
    "name": "python3"
   },
@@ -1440,11 +1165,7 @@
    "name": "python",
    "nbconvert_exporter": "python",
    "pygments_lexer": "ipython3",
-<<<<<<< HEAD
-   "version": "3.10.14"
-=======
    "version": "3.10.12"
->>>>>>> d3c22ca7
   }
  },
  "nbformat": 4,
