--- conflicted
+++ resolved
@@ -4,16 +4,9 @@
 import soundfile as sf
 import librosa
 
-<<<<<<< HEAD
-
-class EventDecoding_:
-    def __init__(self, min_len=1, max_len=None, sampling_rate=None):
-        self.min_len = min_len  # in seconds
-=======
 class EventDecoding:
     def __init__(self, min_len=1, max_len=None, sampling_rate=None):
         self.min_len = min_len # in seconds
->>>>>>> f5ab433b
         self.max_len = max_len
         self.sampling_rate = sampling_rate
 
@@ -42,8 +35,6 @@
         audios, srs = [], []
         for b_idx in range(len(batch.get("filepath", []))):
             if batch["detected_events"][b_idx]:
-<<<<<<< HEAD
-=======
                 start, end = batch["detected_events"][b_idx]
             else:
                 start, end = batch["start_time"][b_idx], batch["end_time"][b_idx]
@@ -94,67 +85,13 @@
                 index = random.randint(0, len(batch["detected_events"][b_idx])-1)
                 print("selecting from", batch["detected_events"][b_idx])
                 batch["detected_events"][b_idx] = batch["detected_events"][b_idx][index]
->>>>>>> f5ab433b
                 start, end = batch["detected_events"][b_idx]
+                print("using", start, end)
             else:
                 start, end = batch["start_time"][b_idx], batch["end_time"][b_idx]
             audio, sr = self._load_audio(batch["filepath"][b_idx], start, end)
             audios.append(audio)
             srs.append(sr)
         if batch.get("filepath", None):
-            batch["audio"] = [{"path": path, "array": audio, "samplerate": sr} for audio, path, sr in
-                              zip(audios, batch["filepath"], srs)]
-        return batch
-
-
-class EventDecoding:
-    def __init__(
-            self,
-            min_len: int = 0,
-            max_len: int | None = 5,
-            sampling_rate: int = 32_000
-    ):
-        self.min_len = min_len  # in seconds
-        self.max_len = max_len
-        self.sampling_rate = sampling_rate
-
-    def _load_audio(self, path, start=None, end=None):
-        sr = sf.info(path).samplerate
-        if start is not None and end is not None:
-            if end - start < self.min_len:  # TODO: improve, eg. edge cases, more dynamic loading
-                end = start + self.min_len
-            if self.max_len and end - start > self.max_len:
-                end = start + self.max_len
-            start, end = int(start * sr), int(end * sr)
-        if not end:
-            end = int(self.max_len * sr)
-
-        audio, sr = sf.read(path, start=start, stop=end)
-
-        if audio.ndim != 1:
-            audio = audio.swapaxes(1, 0)  ### why??
-            audio = librosa.to_mono(audio)
-        if sr != self.sampling_rate:
-            audio = librosa.resample(audio, orig_sr=sr, target_sr=self.sampling_rate)
-            sr = self.sampling_rate
-        return audio, sr
-
-    def __call__(self, batch):
-        audios, srs = [], []
-        for b_idx in range(len(batch.get("filepath", []))):
-            if batch["detected_events"][b_idx]:
-                # check if we have a nested list (multiple events) -> sample one
-                if len(batch["detected_events"][b_idx]) > 1 and isinstance(batch["detected_events"][b_idx][0], list):
-                    # select event at random, if only one event this one will be used
-                    index = random.randint(0, len(batch["detected_events"][b_idx]) - 1)
-                    batch["detected_events"][b_idx] = batch["detected_events"][b_idx][index]
-                start, end = batch["detected_events"][b_idx]
-            else:
-                start, end = batch["start_time"][b_idx], batch["end_time"][b_idx]
-            audio, sr = self._load_audio(batch["filepath"][b_idx], start, end)
-            audios.append(audio)
-            srs.append(sr)
-        if batch.get("filepath", None):
-            batch["audio"] = [{"path": path, "array": audio, "samplerate": sr} for audio, path, sr in
-                              zip(audios, batch["filepath"], srs)]
+            batch["audio"] = [{"path": path, "array": audio, "samplerate": sr} for audio, path, sr in zip(audios, batch["filepath"], srs)]
         return batch