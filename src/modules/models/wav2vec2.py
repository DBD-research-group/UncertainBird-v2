import torch
import torch.nn as nn
from transformers import AutoModelForAudioClassification, AutoConfig
import datasets


class Wav2vec2SequenceClassifier(nn.Module):
    def __init__(self, checkpoint: str, local_checkpoint: str | None, num_classes: int, cache_dir: str | None, pretrain_info):
        super(Wav2vec2SequenceClassifier, self).__init__()

        self.checkpoint = checkpoint
        #self.num_classes = num_classes

        self.hf_path = pretrain_info.hf_path
        self.hf_name = pretrain_info.hf_name if not pretrain_info.hf_pretrain_name else pretrain_info.hf_pretrain_name
        self.num_classes = len(datasets.load_dataset_builder(self.hf_path, self.hf_name).info.features["ebird_code"].names)

        self.cache_dir = cache_dir

        state_dict = None
        if local_checkpoint:
            state_dict = torch.load(local_checkpoint)["state_dict"]
            state_dict = {key.replace('model.model.', ''): weight for key, weight in state_dict.items()}

        self.model = AutoModelForAudioClassification.from_pretrained(
            self.checkpoint,
            num_labels=self.num_classes,
            cache_dir=self.cache_dir,
            state_dict=state_dict,
            ignore_mismatched_sizes=True
        )

    def forward(self, input_values, attention_mask=None, labels=None, return_hidden_state=False):
        """
    This method processes the input tensor, primarily by adjusting its dimensions to match the expected
    format of the model. It first squeezes out the channel dimension, assuming it's of size one. The processed tensor is then passed through the model to
    generate outputs.
    Parameters:
    - input_values (Tensor): The main input tensor of shape (channel, height, width).
    - attention_mask (Tensor, optional): An optional mask applied to the input, used in models that
      focus on specific parts of the input like transformers. Defaults to None.
    - labels (Tensor, optional): Labels used for supervised learning, typically for computing loss.
      Defaults to None.
    - return_hidden_state (bool, optional): A flag to determine whether to return hidden states of the
      model. Defaults to False.
    """

        # Squeeze the channel dimension so that the tensor has shape (batch size, wavelength)
        input_values = input_values.squeeze(1)

        outputs = self.model(
            input_values, 
            attention_mask,
            output_attentions=False,
            output_hidden_states=return_hidden_state,
            return_dict=True,
<<<<<<< HEAD
            # labels=labels
=======
>>>>>>> 8bb9359c
        )

        logits = outputs["logits"]


        if return_hidden_state:
            last_hidden_state = outputs["hidden_states"][-1] #(batch, sequence, dim)
            cls_state = last_hidden_state[:,0,:] #(batch, dim)
            output = (logits, cls_state)
        else:
            output = logits

        return output

    @torch.inference_mode()
    def get_logits(self, dataloader, device):
        pass

    @torch.inference_mode()
    def get_probas(self, dataloader, device):
        pass

    @torch.inference_mode()
    def get_representations(self, dataloader, device):
        pass
    

class Wav2vec2SequenceClassifierRandomInit(Wav2vec2SequenceClassifier):

    def __init__(self, *args, **kwargs):
        super(Wav2vec2SequenceClassifierRandomInit, self).__init__(*args, **kwargs)

        config = AutoConfig.from_pretrained(self.checkpoint, num_labels=kwargs["num_classes"])
        self.model = AutoModelForAudioClassification.from_config(config)


class Wav2vec2SequenceClassifierFreezeExtractor(Wav2vec2SequenceClassifier):

    def __init__(self, *args, **kwargs):
        super(Wav2vec2SequenceClassifierFreezeExtractor, self).__init__(*args, **kwargs)
        self.model.freeze_feature_extractor()


class Wav2vec2SequenceClassifierFreezeBase(Wav2vec2SequenceClassifier):

    def __init__(self, *args, **kwargs):
        super(Wav2vec2SequenceClassifierFreezeBase, self).__init__(*args, **kwargs)
        self.model.freeze_base_model()


<|MERGE_RESOLUTION|>--- conflicted
+++ resolved
@@ -54,10 +54,6 @@
             output_attentions=False,
             output_hidden_states=return_hidden_state,
             return_dict=True,
-<<<<<<< HEAD
-            # labels=labels
-=======
->>>>>>> 8bb9359c
         )
 
         logits = outputs["logits"]
